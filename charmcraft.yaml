# Copyright 2025 Canonical Ltd.
# See LICENSE file for licensing details.
# This file configures Charmcraft.
# See https://canonical-charmcraft.readthedocs-hosted.com/stable/howto/manage-charmcraft/
# for guidance.

type: charm
subordinate: true
name: aproxy
title: Aproxy Subordinate Charm
summary: A subordinate charm that deploys the aproxy application.
links:
  documentation: https://discourse.charmhub.io/aproxy-operator
  issues: https://github.com/canonical/aproxy-operator/issues
  source: https://github.com/canonical/aproxy-operator
  contact: https://launchpad.net/~canonical-is-devops

description: |
  The Aproxy subordinate charm installs and manages the aproxy snap to transparently
<<<<<<< HEAD
  intercept per-unit HTTP/HTTPS traffic and forward it to a target proxy, while preserving
=======
  intercept any per-unit TCP traffic and forward it to a target proxy, while preserving
>>>>>>> 5657ffd2
  the original hostname.

  This charm is useful in environments that require transparent proxying for compliance,
  monitoring, or traffic redirection.

base: ubuntu@24.04
build-base: ubuntu@24.04
<<<<<<< HEAD
platforms: 
=======
platforms:
>>>>>>> 5657ffd2
  amd64:
    build-on: [amd64]
    build-for: [amd64]

requires:
<<<<<<< HEAD
  aproxy:
    interface: aproxy
=======
  juju-info:
    interface: juju-info
>>>>>>> 5657ffd2
    scope: container

parts:
  charm:
    plugin: charm
    source: .
<<<<<<< HEAD
    charm-entrypoint: src/charm.py
    charm-binary-python-packages: []
    charm-python-packages: []
    charm-requirements: [requirements.txt]
    charm-strict-dependencies: false

# See https://documentation.ubuntu.com/charmcraft/stable/reference/files/charmcraft-yaml-file/
# for guidance.
config:
  options:
    proxy-address:
      description: Configures the target proxy IP address for traffic forwarding.
      type: string
    no-proxy:
      description: Comma-separated list of IP addresses that should bypass the proxy.
=======

config:
  options:
    proxy-address:
      description: |
        Configures the target proxy IP address and port for traffic forwarding.

        For example: "1.2.3.4:8888" or "1.2.3.4".
        If no proxy is specified, the default proxy is the principal charm's juju-https-proxy or juju-http-proxy relation data.
        If no port is specified, the default port value of 80 will be used.
      type: string
    exclude-addresses-from-proxy:
      description: Comma-separated list of IP or hostname addresses that should bypass the proxy.
>>>>>>> 5657ffd2
      default: "127.0.0.1"
      type: string
    intercept-ports:
      description: |
        Comma-separated list of ports to intercept and forward through the proxy.

<<<<<<< HEAD
        Support ranges (ex: "1024-35655"), the keyword “ALL”, or multiple ranges (ex: "80-90,1024-2048")
=======
        Support:
        - Single port e.g., 80
        - List of comma-separated ports e.g., 80,443
        - Range (both sides included) e.g., 1024-2048
        - List of ranges e.g. 80-90,1024-2048
        - Keyword "ALL" which corresponds to the range 1-65536
>>>>>>> 5657ffd2
      default: "80,443"
      type: string<|MERGE_RESOLUTION|>--- conflicted
+++ resolved
@@ -17,11 +17,7 @@
 
 description: |
   The Aproxy subordinate charm installs and manages the aproxy snap to transparently
-<<<<<<< HEAD
-  intercept per-unit HTTP/HTTPS traffic and forward it to a target proxy, while preserving
-=======
   intercept any per-unit TCP traffic and forward it to a target proxy, while preserving
->>>>>>> 5657ffd2
   the original hostname.
 
   This charm is useful in environments that require transparent proxying for compliance,
@@ -29,46 +25,20 @@
 
 base: ubuntu@24.04
 build-base: ubuntu@24.04
-<<<<<<< HEAD
-platforms: 
-=======
 platforms:
->>>>>>> 5657ffd2
   amd64:
     build-on: [amd64]
     build-for: [amd64]
 
 requires:
-<<<<<<< HEAD
-  aproxy:
-    interface: aproxy
-=======
   juju-info:
     interface: juju-info
->>>>>>> 5657ffd2
     scope: container
 
 parts:
   charm:
     plugin: charm
     source: .
-<<<<<<< HEAD
-    charm-entrypoint: src/charm.py
-    charm-binary-python-packages: []
-    charm-python-packages: []
-    charm-requirements: [requirements.txt]
-    charm-strict-dependencies: false
-
-# See https://documentation.ubuntu.com/charmcraft/stable/reference/files/charmcraft-yaml-file/
-# for guidance.
-config:
-  options:
-    proxy-address:
-      description: Configures the target proxy IP address for traffic forwarding.
-      type: string
-    no-proxy:
-      description: Comma-separated list of IP addresses that should bypass the proxy.
-=======
 
 config:
   options:
@@ -82,22 +52,17 @@
       type: string
     exclude-addresses-from-proxy:
       description: Comma-separated list of IP or hostname addresses that should bypass the proxy.
->>>>>>> 5657ffd2
       default: "127.0.0.1"
       type: string
     intercept-ports:
       description: |
         Comma-separated list of ports to intercept and forward through the proxy.
 
-<<<<<<< HEAD
-        Support ranges (ex: "1024-35655"), the keyword “ALL”, or multiple ranges (ex: "80-90,1024-2048")
-=======
         Support:
         - Single port e.g., 80
         - List of comma-separated ports e.g., 80,443
         - Range (both sides included) e.g., 1024-2048
         - List of ranges e.g. 80-90,1024-2048
         - Keyword "ALL" which corresponds to the range 1-65536
->>>>>>> 5657ffd2
       default: "80,443"
       type: string