#!/usr/bin/env python3

# Copyright 2025 Canonical Ltd.
# See LICENSE file for licensing details.

"""Subordinate charm for aproxy.

This charm installs and manages the aproxy snap, applies nftables REDIRECT
<<<<<<< HEAD
rules, and ensures outbound HTTP/HTTPS traffic is intercepted and forwarded
=======
rules, and ensures outbound TCP traffic is intercepted and forwarded
>>>>>>> 5657ffd2
through aproxy.
"""

import logging
<<<<<<< HEAD
import socket

# nosec B404: subprocess usage is intentional and safe (predefined executables only).
import subprocess  # nosec
import typing

import ops
=======
import subprocess  # nosec: B404
import typing

import ops

from aproxy import AproxyConfig, AproxyManager
from errors import (
    InvalidCharmConfigError,
    NftApplyError,
    NftCleanupError,
    RelationMissingError,
)
>>>>>>> 5657ffd2

# Log messages can be retrieved using juju debug-log
logger = logging.getLogger(__name__)

<<<<<<< HEAD

=======
APROXY_SNAP_NAME = "aproxy"


>>>>>>> 5657ffd2
class AproxyCharm(ops.CharmBase):
    """Charm the aproxy service."""

    def __init__(self, *args: typing.Any):
        """Construct.

        Args:
            args: Arguments passed to the CharmBase parent constructor.
        """
        super().__init__(*args)
<<<<<<< HEAD
        self._target_proxy = str(self.config.get("proxy-address", ""))
        self._no_proxy = str(self.config.get("no-proxy"))
        self._intercept_ports = str(self.config.get("intercept-ports"))

        self.framework.observe(self.on.install, self._on_install)
        self.framework.observe(self.on.start, self._on_start)
        self.framework.observe(self.on.config_changed, self._on_config_changed)
=======
        self.framework.observe(self.on.install, self._on_start_and_configure)
        self.framework.observe(self.on.start, self._on_start_and_configure)
        self.framework.observe(self.on.config_changed, self._on_start_and_configure)
>>>>>>> 5657ffd2
        self.framework.observe(self.on.stop, self._on_stop)

    # -------------------- Event Handlers --------------------

<<<<<<< HEAD
    def _on_install(self, _: ops.InstallEvent) -> None:
        """Handle install event for aproxy snap.

        Raises:
            CalledProcessError: If snap installation fails.
        """
        self.unit.status = ops.MaintenanceStatus("Installing aproxy snap...")

        if not self._target_proxy:
            self.unit.status = ops.BlockedStatus("Missing target proxy address in config.")
            return

        try:
            # nosec B404,B603,B607: calling trusted system binary with predefined args
            subprocess.run(["snap", "install", "aproxy", "--edge"], check=True)  # nosec
            logger.info("Installed aproxy snap.")
        except subprocess.CalledProcessError as e:
            logger.error("Failed to install aproxy snap: %s", e)
            raise

        self.unit.status = ops.ActiveStatus("Aproxy snap successfully installed.")

    def _on_start(self, _: ops.StartEvent) -> None:
        """Handle start event for configuring nftables rules."""
        self.unit.status = ops.MaintenanceStatus("Starting aproxy interception service...")

        if not self._is_aproxy_configured():
            return
        self.unit.status = ops.ActiveStatus("Aproxy interception service started.")

    def _on_config_changed(self, _: ops.ConfigChangedEvent) -> None:
        """Reconfigure aproxy and nftables after charm config changes."""
        self.unit.status = ops.MaintenanceStatus("Applying config changes...")

        # Refresh config values
        self._target_proxy = str(self.config.get("proxy-address", ""))
        self._no_proxy = str(self.config.get("no-proxy"))
        self._intercept_ports = str(self.config.get("intercept-ports"))

        if not self._is_aproxy_configured():
            return
        self.unit.status = ops.ActiveStatus("Proxy reconfigured and interception enabled.")

    def _on_stop(self, _: ops.StopEvent) -> None:
        """Handle stop event to clean up nftables rules and remove aproxy snap."""
        self.unit.status = ops.MaintenanceStatus("Stopping aproxy interception service...")

        # Remove nftables rules
        try:
            # nosec B404,B603,B607: trusted binary, no untrusted input
            subprocess.run(["nft", "flush", "table", "ip", "aproxy"], check=True)  # nosec
            subprocess.run(["nft", "delete", "table", "ip", "aproxy"], check=True)  # nosec
            logger.info("Cleaned up nftables rules.")
        except subprocess.CalledProcessError as e:
            logger.error("Failed to clean up nftables rules: %s", e)
            self.unit.status = ops.BlockedStatus("Failed to clean up nftables rules.")
            return

        # Remove aproxy snap
        try:
            # nosec B404,B603,B607: trusted binary, no untrusted input
            subprocess.run(["snap", "remove", "aproxy"], check=True)  # nosec
            logger.info("Removed aproxy snap.")
        except subprocess.CalledProcessError as e:
            logger.error("Failed to remove aproxy snap: %s", e)
            self.unit.status = ops.BlockedStatus("Failed to remove aproxy snap.")
            return

        self.unit.status = ops.ActiveStatus("Aproxy interception service stopped.")

    # -------------------- Helpers --------------------

    def _is_proxy_reachable(self, host: str, port: int = 3128) -> bool:
        """Check if the target proxy is reachable on the specified port.

        Args:
            host: The target proxy hostname or IP address.
            port: The port number to check (default is 3128).
        """
        try:
            with socket.create_connection((host, port), timeout=5):
                return True
        except (socket.timeout, ConnectionRefusedError, OSError) as e:
            logger.error("Proxy %s:%s is not reachable: %s", host, port, e)
            return False

    def _configure_target_proxy(self) -> bool:
        """Configure aproxy snap with proxy settings.

        Returns:
            True if target proxy is successfully configured, False otherwise.
        """
        if not self._target_proxy:
            self.unit.status = ops.BlockedStatus("Missing target proxy address in config.")
            return False

        if not self._is_proxy_reachable(self._target_proxy, 3128):
            logger.warning("Proxy is not reachable at %s:3128", self._target_proxy)
            self.unit.status = ops.BlockedStatus(
                f"Target proxy is unreachable at {self._target_proxy}:3128."
            )
            return False

        try:
            # nosec B404,B603,B607: calling trusted system binary with predefined args
            subprocess.run(
                ["snap", "set", "aproxy", f"proxy={self._target_proxy}:3128"],  # nosec
                check=True,
            )
            logger.info("Configured aproxy snap with target proxy=%s:3128.", self._target_proxy)
        except subprocess.CalledProcessError as e:
            logger.error("Failed to configure aproxy snap: %s", e)
            self.unit.status = ops.BlockedStatus("Failed to configure aproxy snap.")
            return False
        return True

    def _format_ports(self, ports: str) -> str:
        """Format a comma-separated list of ports into nftables port set syntax.

        Args:
            ports: Comma-separated string of port numbers.
        """
        if ports.strip().upper() == "ALL":
            return "0-65535"
        return ", ".join(port.strip() for port in ports.split(",") if port.strip())

    def _apply_nftables_rules(self) -> bool:
        """Apply nftables rules for transparent proxy interception.

        - Redirect outbound traffic on configured intercept_ports to aproxy (127.0.0.1:8443).
        - Exclude private and loopback ranges.
        - Drop inbound traffic to aproxy listener to prevent reflection attacks.

        Returns:
            True if rules were successfully applied, False otherwise.
        """
        no_proxy_list = [ip.strip() for ip in self._no_proxy.split(",") if ip.strip()]
        no_proxy_clause = (
            f"ip daddr {{ {', '.join(no_proxy_list)} }} return" if no_proxy_list else ""
        )
        ports_clause = self._format_ports(self._intercept_ports)

        rules = f"""
        table ip aproxy
        flush table ip aproxy
        table ip aproxy {{
            chain prerouting {{
                type nat hook prerouting priority dstnat; policy accept;
                {no_proxy_clause}
                ip daddr != {{ 127.0.0.0/8, 10.0.0.0/8, 172.16.0.0/12, 192.168.0.0/16 }} \
                    tcp dport {{ {ports_clause} }} counter dnat to 127.0.0.1:8443
            }}

            chain output {{
                type nat hook output priority -100; policy accept;
                ip daddr != {{ 127.0.0.0/8, 10.0.0.0/8, 172.16.0.0/12, 192.168.0.0/16 }} \
                    tcp dport {{ {ports_clause} }} counter dnat to 127.0.0.1:8443
            }}

            chain input {{
                type filter hook input priority 0; policy accept;
                tcp dport 8443 drop
            }}
        }}
        """
        try:
            # nosec B404,B603,B607: calling trusted system binary with predefined args
            subprocess.run(["nft", "-f", "-"], input=rules.encode(), check=True)  # nosec
            logger.info("Applied nftables rules successfully.")
        except subprocess.CalledProcessError as e:
            logger.error("Failed to apply nftables rules: %s", e)
            self.unit.status = ops.BlockedStatus("Failed to configure nftables.")
            return False
        return True

    def _is_aproxy_configured(self) -> bool:
        """Ensure aproxy snap is configured and nftables rules are applied."""
        if self._configure_target_proxy() and self._apply_nftables_rules():
            return True
        return False
=======
    def _on_start_and_configure(self, _: ops.EventBase) -> None:
        """Handle install, start and config-changed events to configure aproxy.

        This function includes:
        - Loading configuration and initializing AproxyManager.
        - Installing the aproxy snap if not already installed.
        - Configuring the aproxy snap with the target proxy address and port.
        - Applying nft configuration to intercept outbound TCP traffic.
        - Setting the charm status to Active if successful, or Blocked if any step fails.
        """
        try:
            config = AproxyConfig.from_charm(self)
            aproxy = AproxyManager(config, self)
        except InvalidCharmConfigError as e:
            logger.error("Invalid charm configuration: %s", e)
            self.unit.status = ops.BlockedStatus(f"Invalid charm configuration: {e}")
            return

        if not aproxy.is_snap_installed():
            self.unit.status = ops.MaintenanceStatus("Installing aproxy snap...")
            aproxy.install()
            logger.info("Aproxy snap installed.")

        self.unit.status = ops.MaintenanceStatus("Configuring aproxy snap...")
        try:
            aproxy.configure_target_proxy()
        except ConnectionError as e:
            logger.error("Failed to configure aproxy: %s", e)
            self.unit.status = ops.BlockedStatus(f"Failed to configure aproxy: {e}")
            return

        self.unit.status = ops.MaintenanceStatus("Applying nft configuration...")
        try:
            aproxy.check_relation_availability()
        except RelationMissingError as e:
            logger.error("Juju relation is unavailable: %s", e)
            self.unit.status = ops.BlockedStatus(f"Juju relation is unavailable: {e}")
            return

        try:
            aproxy.apply_nft_config()
            aproxy.persist_nft_config()
        except NftApplyError as e:
            logger.error("Failed to apply nftables rules: %s", e)
            self.unit.status = ops.BlockedStatus(str(e))
            return

        self.unit.status = ops.ActiveStatus(
            f"Service ready on target proxy {config.proxy_address}:{config.proxy_port}"
        )

    def _on_stop(self, _: ops.StopEvent) -> None:
        """Handle stop event to clean up nftables rules and remove aproxy snap.

        In case of clean up failures, errors are logged.
        """
        # Load config and initialize AproxyManager
        try:
            config = AproxyConfig.from_charm(self)
            aproxy = AproxyManager(config, self)
        except InvalidCharmConfigError as e:
            logger.error("Invalid charm configuration: %s", e)
            self.unit.status = ops.BlockedStatus(f"Invalid charm configuration: {e}")
            return

        # Clean up nftables rules and remove aproxy snap
        try:
            aproxy.remove_systemd_unit()
            aproxy.remove_nft_config()
            aproxy.uninstall()
        except (NftCleanupError, subprocess.CalledProcessError) as e:
            logger.error("Failed to clean up aproxy or nftables: %s", e)

        self.unit.status = ops.MaintenanceStatus("Aproxy interception service stopped.")
>>>>>>> 5657ffd2


if __name__ == "__main__":  # pragma: nocover
    ops.main.main(AproxyCharm)<|MERGE_RESOLUTION|>--- conflicted
+++ resolved
@@ -6,24 +6,11 @@
 """Subordinate charm for aproxy.
 
 This charm installs and manages the aproxy snap, applies nftables REDIRECT
-<<<<<<< HEAD
-rules, and ensures outbound HTTP/HTTPS traffic is intercepted and forwarded
-=======
 rules, and ensures outbound TCP traffic is intercepted and forwarded
->>>>>>> 5657ffd2
 through aproxy.
 """
 
 import logging
-<<<<<<< HEAD
-import socket
-
-# nosec B404: subprocess usage is intentional and safe (predefined executables only).
-import subprocess  # nosec
-import typing
-
-import ops
-=======
 import subprocess  # nosec: B404
 import typing
 
@@ -36,18 +23,13 @@
     NftCleanupError,
     RelationMissingError,
 )
->>>>>>> 5657ffd2
 
 # Log messages can be retrieved using juju debug-log
 logger = logging.getLogger(__name__)
 
-<<<<<<< HEAD
-
-=======
 APROXY_SNAP_NAME = "aproxy"
 
 
->>>>>>> 5657ffd2
 class AproxyCharm(ops.CharmBase):
     """Charm the aproxy service."""
 
@@ -58,205 +40,13 @@
             args: Arguments passed to the CharmBase parent constructor.
         """
         super().__init__(*args)
-<<<<<<< HEAD
-        self._target_proxy = str(self.config.get("proxy-address", ""))
-        self._no_proxy = str(self.config.get("no-proxy"))
-        self._intercept_ports = str(self.config.get("intercept-ports"))
-
-        self.framework.observe(self.on.install, self._on_install)
-        self.framework.observe(self.on.start, self._on_start)
-        self.framework.observe(self.on.config_changed, self._on_config_changed)
-=======
         self.framework.observe(self.on.install, self._on_start_and_configure)
         self.framework.observe(self.on.start, self._on_start_and_configure)
         self.framework.observe(self.on.config_changed, self._on_start_and_configure)
->>>>>>> 5657ffd2
         self.framework.observe(self.on.stop, self._on_stop)
 
     # -------------------- Event Handlers --------------------
 
-<<<<<<< HEAD
-    def _on_install(self, _: ops.InstallEvent) -> None:
-        """Handle install event for aproxy snap.
-
-        Raises:
-            CalledProcessError: If snap installation fails.
-        """
-        self.unit.status = ops.MaintenanceStatus("Installing aproxy snap...")
-
-        if not self._target_proxy:
-            self.unit.status = ops.BlockedStatus("Missing target proxy address in config.")
-            return
-
-        try:
-            # nosec B404,B603,B607: calling trusted system binary with predefined args
-            subprocess.run(["snap", "install", "aproxy", "--edge"], check=True)  # nosec
-            logger.info("Installed aproxy snap.")
-        except subprocess.CalledProcessError as e:
-            logger.error("Failed to install aproxy snap: %s", e)
-            raise
-
-        self.unit.status = ops.ActiveStatus("Aproxy snap successfully installed.")
-
-    def _on_start(self, _: ops.StartEvent) -> None:
-        """Handle start event for configuring nftables rules."""
-        self.unit.status = ops.MaintenanceStatus("Starting aproxy interception service...")
-
-        if not self._is_aproxy_configured():
-            return
-        self.unit.status = ops.ActiveStatus("Aproxy interception service started.")
-
-    def _on_config_changed(self, _: ops.ConfigChangedEvent) -> None:
-        """Reconfigure aproxy and nftables after charm config changes."""
-        self.unit.status = ops.MaintenanceStatus("Applying config changes...")
-
-        # Refresh config values
-        self._target_proxy = str(self.config.get("proxy-address", ""))
-        self._no_proxy = str(self.config.get("no-proxy"))
-        self._intercept_ports = str(self.config.get("intercept-ports"))
-
-        if not self._is_aproxy_configured():
-            return
-        self.unit.status = ops.ActiveStatus("Proxy reconfigured and interception enabled.")
-
-    def _on_stop(self, _: ops.StopEvent) -> None:
-        """Handle stop event to clean up nftables rules and remove aproxy snap."""
-        self.unit.status = ops.MaintenanceStatus("Stopping aproxy interception service...")
-
-        # Remove nftables rules
-        try:
-            # nosec B404,B603,B607: trusted binary, no untrusted input
-            subprocess.run(["nft", "flush", "table", "ip", "aproxy"], check=True)  # nosec
-            subprocess.run(["nft", "delete", "table", "ip", "aproxy"], check=True)  # nosec
-            logger.info("Cleaned up nftables rules.")
-        except subprocess.CalledProcessError as e:
-            logger.error("Failed to clean up nftables rules: %s", e)
-            self.unit.status = ops.BlockedStatus("Failed to clean up nftables rules.")
-            return
-
-        # Remove aproxy snap
-        try:
-            # nosec B404,B603,B607: trusted binary, no untrusted input
-            subprocess.run(["snap", "remove", "aproxy"], check=True)  # nosec
-            logger.info("Removed aproxy snap.")
-        except subprocess.CalledProcessError as e:
-            logger.error("Failed to remove aproxy snap: %s", e)
-            self.unit.status = ops.BlockedStatus("Failed to remove aproxy snap.")
-            return
-
-        self.unit.status = ops.ActiveStatus("Aproxy interception service stopped.")
-
-    # -------------------- Helpers --------------------
-
-    def _is_proxy_reachable(self, host: str, port: int = 3128) -> bool:
-        """Check if the target proxy is reachable on the specified port.
-
-        Args:
-            host: The target proxy hostname or IP address.
-            port: The port number to check (default is 3128).
-        """
-        try:
-            with socket.create_connection((host, port), timeout=5):
-                return True
-        except (socket.timeout, ConnectionRefusedError, OSError) as e:
-            logger.error("Proxy %s:%s is not reachable: %s", host, port, e)
-            return False
-
-    def _configure_target_proxy(self) -> bool:
-        """Configure aproxy snap with proxy settings.
-
-        Returns:
-            True if target proxy is successfully configured, False otherwise.
-        """
-        if not self._target_proxy:
-            self.unit.status = ops.BlockedStatus("Missing target proxy address in config.")
-            return False
-
-        if not self._is_proxy_reachable(self._target_proxy, 3128):
-            logger.warning("Proxy is not reachable at %s:3128", self._target_proxy)
-            self.unit.status = ops.BlockedStatus(
-                f"Target proxy is unreachable at {self._target_proxy}:3128."
-            )
-            return False
-
-        try:
-            # nosec B404,B603,B607: calling trusted system binary with predefined args
-            subprocess.run(
-                ["snap", "set", "aproxy", f"proxy={self._target_proxy}:3128"],  # nosec
-                check=True,
-            )
-            logger.info("Configured aproxy snap with target proxy=%s:3128.", self._target_proxy)
-        except subprocess.CalledProcessError as e:
-            logger.error("Failed to configure aproxy snap: %s", e)
-            self.unit.status = ops.BlockedStatus("Failed to configure aproxy snap.")
-            return False
-        return True
-
-    def _format_ports(self, ports: str) -> str:
-        """Format a comma-separated list of ports into nftables port set syntax.
-
-        Args:
-            ports: Comma-separated string of port numbers.
-        """
-        if ports.strip().upper() == "ALL":
-            return "0-65535"
-        return ", ".join(port.strip() for port in ports.split(",") if port.strip())
-
-    def _apply_nftables_rules(self) -> bool:
-        """Apply nftables rules for transparent proxy interception.
-
-        - Redirect outbound traffic on configured intercept_ports to aproxy (127.0.0.1:8443).
-        - Exclude private and loopback ranges.
-        - Drop inbound traffic to aproxy listener to prevent reflection attacks.
-
-        Returns:
-            True if rules were successfully applied, False otherwise.
-        """
-        no_proxy_list = [ip.strip() for ip in self._no_proxy.split(",") if ip.strip()]
-        no_proxy_clause = (
-            f"ip daddr {{ {', '.join(no_proxy_list)} }} return" if no_proxy_list else ""
-        )
-        ports_clause = self._format_ports(self._intercept_ports)
-
-        rules = f"""
-        table ip aproxy
-        flush table ip aproxy
-        table ip aproxy {{
-            chain prerouting {{
-                type nat hook prerouting priority dstnat; policy accept;
-                {no_proxy_clause}
-                ip daddr != {{ 127.0.0.0/8, 10.0.0.0/8, 172.16.0.0/12, 192.168.0.0/16 }} \
-                    tcp dport {{ {ports_clause} }} counter dnat to 127.0.0.1:8443
-            }}
-
-            chain output {{
-                type nat hook output priority -100; policy accept;
-                ip daddr != {{ 127.0.0.0/8, 10.0.0.0/8, 172.16.0.0/12, 192.168.0.0/16 }} \
-                    tcp dport {{ {ports_clause} }} counter dnat to 127.0.0.1:8443
-            }}
-
-            chain input {{
-                type filter hook input priority 0; policy accept;
-                tcp dport 8443 drop
-            }}
-        }}
-        """
-        try:
-            # nosec B404,B603,B607: calling trusted system binary with predefined args
-            subprocess.run(["nft", "-f", "-"], input=rules.encode(), check=True)  # nosec
-            logger.info("Applied nftables rules successfully.")
-        except subprocess.CalledProcessError as e:
-            logger.error("Failed to apply nftables rules: %s", e)
-            self.unit.status = ops.BlockedStatus("Failed to configure nftables.")
-            return False
-        return True
-
-    def _is_aproxy_configured(self) -> bool:
-        """Ensure aproxy snap is configured and nftables rules are applied."""
-        if self._configure_target_proxy() and self._apply_nftables_rules():
-            return True
-        return False
-=======
     def _on_start_and_configure(self, _: ops.EventBase) -> None:
         """Handle install, start and config-changed events to configure aproxy.
 
@@ -331,7 +121,6 @@
             logger.error("Failed to clean up aproxy or nftables: %s", e)
 
         self.unit.status = ops.MaintenanceStatus("Aproxy interception service stopped.")
->>>>>>> 5657ffd2
 
 
 if __name__ == "__main__":  # pragma: nocover
