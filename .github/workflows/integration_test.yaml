--- conflicted
+++ resolved
@@ -14,15 +14,10 @@
       trivy-image-config: "trivy.yaml"
       self-hosted-runner: true
       self-hosted-runner-label: "edge"
-<<<<<<< HEAD
-      juju-channel: "3.6/stable"
-      provider: "lxd"
-=======
       juju-channel: '3/stable'
       provider: 'lxd'  
   allure-report:
     if: always() && !cancelled()
     needs:
       - integration-tests
-    uses: canonical/operator-workflows/.github/workflows/allure_report.yaml@main
->>>>>>> 7edafaaa
+    uses: canonical/operator-workflows/.github/workflows/allure_report.yaml@main