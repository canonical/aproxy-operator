--- conflicted
+++ resolved
@@ -5,12 +5,7 @@
 
 """Integration tests."""
 
-<<<<<<< HEAD
-import logging
-from pathlib import Path
-=======
 import jubilant
->>>>>>> 5657ffd2
 
 
 def test_aproxy_active(juju, aproxy_app):
@@ -24,11 +19,6 @@
     assert all(u.workload_status.current == "active" for u in units.values())
 
 
-<<<<<<< HEAD
-CHARMCRAFT_DATA = yaml.safe_load(Path("./charmcraft.yaml").read_text(encoding="utf-8"))
-APP_NAME = CHARMCRAFT_DATA["name"]
-PRINCIPAL = "wordpress"
-=======
 def test_traffic_routed_through_aproxy(juju, principal_app):
     """
     arrange: ubuntu with aproxy subordinate and tinyproxy running.
@@ -36,37 +26,11 @@
     assert: request succeeds via aproxy interception.
     """
     juju.wait(jubilant.all_active, timeout=5 * 60)
->>>>>>> 5657ffd2
 
     # Start a simple HTTP server on port 8080 inside ubuntu
     # (runs in the background so we can curl it)
     principal_app.ssh("nohup python3 -m http.server 8080 > /tmp/http.log 2>&1 &")
 
-<<<<<<< HEAD
-@pytest.mark.abort_on_fail
-async def test_build_and_deploy(ops_test: OpsTest, pytestconfig: pytest.Config):
-    """Build the charm and deploy it with a principal application."""
-    # Build the charm
-    charm = await ops_test.build_charm(".")
-    await ops_test.model.deploy(charm, application_name=APP_NAME)
-
-    # Deploy a principal application to relate with
-    await ops_test.model.deploy("wordpress", application_name=PRINCIPAL, channel="stable")
-    await ops_test.model.add_relation(APP_NAME, PRINCIPAL)
-
-    # Wait for both applications to be active
-    await ops_test.model.wait_for_idle(
-        apps=[APP_NAME, PRINCIPAL],
-        status="active",
-        timeout=1000,
-        raise_on_blocked=True,
-    )
-
-    aproxy_app = ops_test.model.applications[APP_NAME]
-    for unit in aproxy_app.units:
-        assert unit.workload_status == "active"
-        assert unit.workload_status_message == "Aproxy interception service started."
-=======
     # Curl the server address from inside ubuntu — intercepted by aproxy
     units = juju.status().get_units(principal_app.name)
     leader = next(name for name, u in units.items() if u.leader)
@@ -86,5 +50,4 @@
     juju.wait(jubilant.all_active, timeout=10 * 60)
 
     stdout = principal_app.ssh("env | grep -i proxy || true")
-    assert stdout.strip() == ""
->>>>>>> 5657ffd2
+    assert stdout.strip() == ""