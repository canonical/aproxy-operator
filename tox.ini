--- conflicted
+++ resolved
@@ -37,29 +37,17 @@
     black
     codespell
     flake8
-<<<<<<< HEAD
-    flake8-builtins>=2.0
-    flake8-copyright<6.0.0
-    flake8-docstrings>=1.6.0
-    flake8-docstrings-complete>=1.0.3
-    flake8-test-docs>=1.0
-=======
     flake8-builtins
     flake8-copyright
     flake8-docstrings
     flake8-docstrings-complete
     flake8-test-docs
->>>>>>> 83298a9a
     isort
     mypy
     pep8-naming
     pydocstyle>=2.10
     pylint
-<<<<<<< HEAD
-    pyproject-flake8>=6.0.0
-=======
     pyproject-flake8
->>>>>>> 83298a9a
     pytest
     pytest-asyncio
     pytest-operator
